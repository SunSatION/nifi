<?xml version="1.0" encoding="UTF-8"?>
<!-- Licensed to the Apache Software Foundation (ASF) under one or more contributor
license agreements. See the NOTICE file distributed with this work for additional
information regarding copyright ownership. The ASF licenses this file to
You under the Apache License, Version 2.0 (the "License"); you may not use
this file except in compliance with the License. You may obtain a copy of
the License at http://www.apache.org/licenses/LICENSE-2.0 Unless required
by applicable law or agreed to in writing, software distributed under the
License is distributed on an "AS IS" BASIS, WITHOUT WARRANTIES OR CONDITIONS
OF ANY KIND, either express or implied. See the License for the specific
language governing permissions and limitations under the License. -->
<project xmlns="http://maven.apache.org/POM/4.0.0" xmlns:xsi="http://www.w3.org/2001/XMLSchema-instance" xsi:schemaLocation="http://maven.apache.org/POM/4.0.0 http://maven.apache.org/maven-v4_0_0.xsd">
    <modelVersion>4.0.0</modelVersion>
    <parent>
        <groupId>org.apache.nifi</groupId>
        <artifactId>nifi</artifactId>
<<<<<<< HEAD
        <version>0.2.1-incubating-SNAPSHOT</version>
=======
        <version>0.2.2-SNAPSHOT</version>
>>>>>>> 3a75b3e8
    </parent>
    <artifactId>nifi-assembly</artifactId>
    <packaging>pom</packaging>
    <description>This is the Apache NiFi assembly</description>
    <build>
        <plugins>
            <plugin>
                <artifactId>maven-assembly-plugin</artifactId>
                <configuration>
                    <finalName>nifi-${project.version}</finalName>
                    <attach>false</attach>
                </configuration>
                <executions>
                    <execution>
                        <id>make shared resource</id>
                        <goals>
                            <goal>single</goal>
                        </goals>
                        <phase>package</phase>
                        <configuration>
                            <archiverConfig>
                                <defaultDirectoryMode>0775</defaultDirectoryMode>
                                <directoryMode>0775</directoryMode>
                                <fileMode>0664</fileMode>
                            </archiverConfig>
                            <descriptors>
                                <descriptor>src/main/assembly/dependencies.xml</descriptor>
                            </descriptors>
                            <tarLongFileMode>posix</tarLongFileMode>
                        </configuration>
                    </execution>
                </executions>
            </plugin>
        </plugins>
    </build>
    <dependencies>
        <dependency>
            <groupId>ch.qos.logback</groupId>
            <artifactId>logback-classic</artifactId>
            <scope>compile</scope>
        </dependency>
        <dependency>
            <groupId>org.slf4j</groupId>
            <artifactId>jcl-over-slf4j</artifactId>
            <scope>compile</scope>
        </dependency>
        <dependency>
            <groupId>org.slf4j</groupId>
            <artifactId>jul-to-slf4j</artifactId>
            <scope>compile</scope>
        </dependency>
        <dependency>
            <groupId>org.slf4j</groupId>
            <artifactId>log4j-over-slf4j</artifactId>
            <scope>compile</scope>
        </dependency>
        <dependency>
            <groupId>org.slf4j</groupId>
            <artifactId>slf4j-api</artifactId>
            <scope>compile</scope>
        </dependency>
        <dependency>
            <groupId>org.apache.nifi</groupId>
            <artifactId>nifi-api</artifactId>
        </dependency>
        <dependency>
            <groupId>org.apache.nifi</groupId>
            <artifactId>nifi-runtime</artifactId>
        </dependency>
        <dependency>
            <groupId>org.apache.nifi</groupId>
            <artifactId>nifi-bootstrap</artifactId>
        </dependency>
        <dependency>
            <groupId>org.apache.nifi</groupId>
            <artifactId>nifi-resources</artifactId>
            <classifier>resources</classifier>
            <scope>runtime</scope>
            <type>zip</type>
        </dependency>
        <dependency>
            <groupId>org.apache.nifi</groupId>
            <artifactId>nifi-docs</artifactId>
            <classifier>resources</classifier>
            <scope>runtime</scope>
            <type>zip</type>
        </dependency>
        <dependency>
            <groupId>org.apache.nifi</groupId>
            <artifactId>nifi-framework-nar</artifactId>
            <type>nar</type>
        </dependency>
        <dependency>
            <groupId>org.apache.nifi</groupId>
            <artifactId>nifi-provenance-repository-nar</artifactId>
            <type>nar</type>
        </dependency>
        <dependency>
            <groupId>org.apache.nifi</groupId>
            <artifactId>nifi-standard-services-api-nar</artifactId>
            <type>nar</type>
        </dependency>
        <dependency>
            <groupId>org.apache.nifi</groupId>
            <artifactId>nifi-ssl-context-service-nar</artifactId>
            <type>nar</type>
        </dependency>
        <dependency>
            <groupId>org.apache.nifi</groupId>
            <artifactId>nifi-distributed-cache-services-nar</artifactId>
            <type>nar</type>
        </dependency>
        <dependency>
            <groupId>org.apache.nifi</groupId>
            <artifactId>nifi-standard-nar</artifactId>
            <type>nar</type>
        </dependency>
        <dependency>
            <groupId>org.apache.nifi</groupId>
            <artifactId>nifi-jetty-bundle</artifactId>
            <type>nar</type>
        </dependency>
        <dependency>
            <groupId>org.apache.nifi</groupId>
            <artifactId>nifi-update-attribute-nar</artifactId>
            <type>nar</type>
        </dependency>
        <dependency>
            <groupId>org.apache.nifi</groupId>
            <artifactId>nifi-hadoop-libraries-nar</artifactId>
            <type>nar</type>
        </dependency>
        <dependency>
            <groupId>org.apache.nifi</groupId>
            <artifactId>nifi-hadoop-nar</artifactId>
            <type>nar</type>
        </dependency>
        <dependency>
            <groupId>org.apache.nifi</groupId>
            <artifactId>nifi-kafka-nar</artifactId>
            <type>nar</type>
        </dependency>
        <dependency>
            <groupId>org.apache.nifi</groupId>
            <artifactId>nifi-http-context-map-nar</artifactId>
            <type>nar</type>
        </dependency>
        <dependency>
            <groupId>org.apache.nifi</groupId>
            <artifactId>nifi-kite-nar</artifactId>
            <type>nar</type>
        </dependency>
        <dependency>
            <groupId>org.apache.nifi</groupId>
            <artifactId>nifi-dbcp-service-nar</artifactId>
<<<<<<< HEAD
	        <version>0.2.1-incubating-SNAPSHOT</version>
=======
	        <version>0.2.2-SNAPSHOT</version>
>>>>>>> 3a75b3e8
            <type>nar</type>
        </dependency>
        <dependency>
            <groupId>org.apache.nifi</groupId>
            <artifactId>nifi-mongodb-nar</artifactId>
            <type>nar</type>
        </dependency>
        <dependency>
            <groupId>org.apache.nifi</groupId>
            <artifactId>nifi-solr-nar</artifactId>
            <type>nar</type>
        </dependency>
        <dependency>
            <groupId>org.apache.nifi</groupId>
            <artifactId>nifi-social-media-nar</artifactId>
<<<<<<< HEAD
            <version>0.2.1-incubating-SNAPSHOT</version>
=======
            <version>0.2.2-SNAPSHOT</version>
>>>>>>> 3a75b3e8
            <type>nar</type>
        </dependency>
        <dependency>
            <groupId>org.apache.nifi</groupId>
            <artifactId>nifi-hl7-nar</artifactId>
<<<<<<< HEAD
            <version>0.2.1-incubating-SNAPSHOT</version>
=======
            <version>0.2.2-SNAPSHOT</version>
>>>>>>> 3a75b3e8
            <type>nar</type>
        </dependency>
        <dependency>
            <groupId>org.apache.nifi</groupId>
            <artifactId>nifi-language-translation-nar</artifactId>
<<<<<<< HEAD
            <version>0.2.1-incubating-SNAPSHOT</version>
=======
            <version>0.2.2-SNAPSHOT</version>
>>>>>>> 3a75b3e8
            <type>nar</type>
        </dependency>
        <dependency>
            <groupId>org.apache.nifi</groupId>
            <artifactId>nifi-geo-nar</artifactId>
<<<<<<< HEAD
            <version>0.2.1-incubating-SNAPSHOT</version>
=======
            <version>0.2.2-SNAPSHOT</version>
>>>>>>> 3a75b3e8
            <type>nar</type>
        </dependency>
    </dependencies>

    <properties>
        <!--Wrapper Properties -->
        <nifi.wrapper.jvm.heap.initial.mb>256</nifi.wrapper.jvm.heap.initial.mb>
        <nifi.wrapper.jvm.heap.max.mb>512</nifi.wrapper.jvm.heap.max.mb>
        <nifi.initial.permgen.size.mb>128</nifi.initial.permgen.size.mb>
        <nifi.max.permgen.size.mb>128</nifi.max.permgen.size.mb>
        <nifi.wrapper.logfile.maxsize>10m</nifi.wrapper.logfile.maxsize>
        <nifi.wrapper.logfile.maxfiles>10</nifi.wrapper.logfile.maxfiles>

        <!-- nifi.properties: core properties -->
        <nifi.version>${project.version}</nifi.version>
        <nifi.flowcontroller.autoResumeState>true</nifi.flowcontroller.autoResumeState>
        <nifi.flowcontroller.graceful.shutdown.period>10 sec</nifi.flowcontroller.graceful.shutdown.period>
        <nifi.flowservice.writedelay.interval>500 ms</nifi.flowservice.writedelay.interval>
        <nifi.administrative.yield.duration>30 sec</nifi.administrative.yield.duration>
        <nifi.bored.yield.duration>10 millis</nifi.bored.yield.duration>

        <nifi.flow.configuration.file>./conf/flow.xml.gz</nifi.flow.configuration.file>
        <nifi.flow.configuration.archive.dir>./conf/archive/</nifi.flow.configuration.archive.dir>
        <nifi.authority.provider.configuration.file>./conf/authority-providers.xml</nifi.authority.provider.configuration.file>
        <nifi.templates.directory>./conf/templates</nifi.templates.directory>
        <nifi.database.directory>./database_repository</nifi.database.directory>

        <nifi.flowfile.repository.implementation>org.apache.nifi.controller.repository.WriteAheadFlowFileRepository</nifi.flowfile.repository.implementation>
        <nifi.flowfile.repository.directory>./flowfile_repository</nifi.flowfile.repository.directory>
        <nifi.flowfile.repository.partitions>256</nifi.flowfile.repository.partitions>
        <nifi.flowfile.repository.checkpoint.interval>2 mins</nifi.flowfile.repository.checkpoint.interval>
        <nifi.flowfile.repository.always.sync>false</nifi.flowfile.repository.always.sync>
        <nifi.swap.manager.implementation>org.apache.nifi.controller.FileSystemSwapManager</nifi.swap.manager.implementation>
        <nifi.queue.swap.threshold>20000</nifi.queue.swap.threshold>
        <nifi.swap.in.period>5 sec</nifi.swap.in.period>
        <nifi.swap.in.threads>1</nifi.swap.in.threads>
        <nifi.swap.out.period>5 sec</nifi.swap.out.period>
        <nifi.swap.out.threads>4</nifi.swap.out.threads>

        <nifi.content.repository.implementation>org.apache.nifi.controller.repository.FileSystemRepository</nifi.content.repository.implementation>
        <nifi.content.claim.max.appendable.size>10 MB</nifi.content.claim.max.appendable.size>
        <nifi.content.claim.max.flow.files>100</nifi.content.claim.max.flow.files>
        <nifi.content.repository.directory.default>./content_repository</nifi.content.repository.directory.default>
        <nifi.content.repository.archive.max.retention.period>12 hours</nifi.content.repository.archive.max.retention.period>
        <nifi.content.repository.archive.max.usage.percentage>50%</nifi.content.repository.archive.max.usage.percentage>
        <nifi.content.repository.archive.enabled>true</nifi.content.repository.archive.enabled>
        <nifi.content.repository.always.sync>false</nifi.content.repository.always.sync>
        <nifi.content.viewer.url>/nifi-content-viewer/</nifi.content.viewer.url>

        <nifi.restore.directory />
        <nifi.ui.banner.text />
        <nifi.ui.autorefresh.interval>30 sec</nifi.ui.autorefresh.interval>
        <nifi.nar.library.directory>./lib</nifi.nar.library.directory>
        <nifi.nar.working.directory>./work/nar/</nifi.nar.working.directory>
        <nifi.documentation.working.directory>./work/docs/components</nifi.documentation.working.directory>

        <nifi.sensitive.props.algorithm>PBEWITHMD5AND256BITAES-CBC-OPENSSL</nifi.sensitive.props.algorithm>
        <nifi.sensitive.props.provider>BC</nifi.sensitive.props.provider>
        <nifi.h2.url.append>;LOCK_TIMEOUT=25000;WRITE_DELAY=0;AUTO_SERVER=FALSE</nifi.h2.url.append>

        <nifi.remote.input.socket.port>9990</nifi.remote.input.socket.port>

        <!-- persistent provenance repository properties -->
        <nifi.provenance.repository.implementation>org.apache.nifi.provenance.PersistentProvenanceRepository</nifi.provenance.repository.implementation>
        <nifi.provenance.repository.directory.default>./provenance_repository</nifi.provenance.repository.directory.default>
        <nifi.provenance.repository.max.storage.time>24 hours</nifi.provenance.repository.max.storage.time>
        <nifi.provenance.repository.max.storage.size>1 GB</nifi.provenance.repository.max.storage.size>
        <nifi.provenance.repository.rollover.time>30 secs</nifi.provenance.repository.rollover.time>
        <nifi.provenance.repository.rollover.size>100 MB</nifi.provenance.repository.rollover.size>
        <nifi.provenance.repository.query.threads>2</nifi.provenance.repository.query.threads>
        <nifi.provenance.repository.compress.on.rollover>true</nifi.provenance.repository.compress.on.rollover>
        <nifi.provenance.repository.indexed.fields>EventType, FlowFileUUID, Filename, ProcessorID, Relationship</nifi.provenance.repository.indexed.fields> 
        <nifi.provenance.repository.indexed.attributes />
        <nifi.provenance.repository.index.shard.size>500 MB</nifi.provenance.repository.index.shard.size>
        <nifi.provenance.repository.always.sync>false</nifi.provenance.repository.always.sync>
        <nifi.provenance.repository.journal.count>16</nifi.provenance.repository.journal.count>
        <nifi.provenance.repository.max.attribute.length>65536</nifi.provenance.repository.max.attribute.length>

        <!-- volatile provenance repository properties -->
        <nifi.provenance.repository.buffer.size>100000</nifi.provenance.repository.buffer.size>

        <!-- Component status repository properties -->
        <nifi.components.status.repository.implementation>org.apache.nifi.controller.status.history.VolatileComponentStatusRepository</nifi.components.status.repository.implementation>
        <nifi.components.status.repository.buffer.size>1440</nifi.components.status.repository.buffer.size>
        <nifi.components.status.snapshot.frequency>1 min</nifi.components.status.snapshot.frequency>

        <!-- nifi.properties: web properties -->
        <nifi.web.war.directory>./lib</nifi.web.war.directory>
        <nifi.web.http.host />
        <nifi.web.http.port>8080</nifi.web.http.port>
        <nifi.web.https.host />
        <nifi.web.https.port />
        <nifi.jetty.work.dir>./work/jetty</nifi.jetty.work.dir>
        <nifi.web.jetty.threads>200</nifi.web.jetty.threads>

        <!-- nifi.properties: security properties -->
        <nifi.security.keystore />
        <nifi.security.keystoreType />
        <nifi.security.keystorePasswd />
        <nifi.security.keyPasswd />
        <nifi.security.truststore />
        <nifi.security.truststoreType />
        <nifi.security.truststorePasswd />
        <nifi.security.needClientAuth />
        <nifi.security.authorizedUsers.file>./conf/authorized-users.xml</nifi.security.authorizedUsers.file>
        <nifi.security.user.credential.cache.duration>24 hours</nifi.security.user.credential.cache.duration>
        <nifi.security.user.authority.provider>file-provider</nifi.security.user.authority.provider>
        <nifi.security.x509.principal.extractor />
        <nifi.security.support.new.account.requests />
        <nifi.security.ocsp.responder.url />
        <nifi.security.ocsp.responder.certificate />

        <!-- nifi.properties: cluster common properties (cluster manager and nodes must have same values) -->
        <nifi.cluster.protocol.heartbeat.interval>5 sec</nifi.cluster.protocol.heartbeat.interval>
        <nifi.cluster.protocol.is.secure>false</nifi.cluster.protocol.is.secure>
        <nifi.cluster.protocol.socket.timeout>30 sec</nifi.cluster.protocol.socket.timeout>
        <nifi.cluster.protocol.connection.handshake.timeout>45 sec</nifi.cluster.protocol.connection.handshake.timeout>
        <nifi.cluster.protocol.use.multicast>false</nifi.cluster.protocol.use.multicast>
        <nifi.cluster.protocol.multicast.address />
        <nifi.cluster.protocol.multicast.port />
        <nifi.cluster.protocol.multicast.service.broadcast.delay>500 ms</nifi.cluster.protocol.multicast.service.broadcast.delay>
        <nifi.cluster.protocol.multicast.service.locator.attempts>3</nifi.cluster.protocol.multicast.service.locator.attempts>
        <nifi.cluster.protocol.multicast.service.locator.attempts.delay>1 sec</nifi.cluster.protocol.multicast.service.locator.attempts.delay>

        <!-- nifi.properties: cluster node properties (only configure for cluster nodes) -->
        <nifi.cluster.is.node>false</nifi.cluster.is.node>
        <nifi.cluster.node.address />
        <nifi.cluster.node.protocol.port />
        <nifi.cluster.node.protocol.threads>2</nifi.cluster.node.protocol.threads>
        <nifi.cluster.node.unicast.manager.address />
        <nifi.cluster.node.unicast.manager.protocol.port />

        <!-- nifi.properties: cluster manager properties (only configure for cluster manager) -->
        <nifi.cluster.is.manager>false</nifi.cluster.is.manager>
        <nifi.cluster.manager.address />
        <nifi.cluster.manager.protocol.port />
        <nifi.cluster.manager.node.firewall.file />
        <nifi.cluster.manager.node.event.history.size>10</nifi.cluster.manager.node.event.history.size>
        <nifi.cluster.manager.node.api.connection.timeout>30 sec</nifi.cluster.manager.node.api.connection.timeout>
        <nifi.cluster.manager.node.api.read.timeout>30 sec</nifi.cluster.manager.node.api.read.timeout>
        <nifi.cluster.manager.node.api.request.threads>10</nifi.cluster.manager.node.api.request.threads>
        <nifi.cluster.manager.flow.retrieval.delay>5 sec</nifi.cluster.manager.flow.retrieval.delay>
        <nifi.cluster.manager.protocol.threads>10</nifi.cluster.manager.protocol.threads>
        <nifi.cluster.manager.safemode.duration>0 sec</nifi.cluster.manager.safemode.duration>
    </properties>
    <profiles>
        <profile>
            <id>rpm</id>
            <activation>
                <activeByDefault>false</activeByDefault>
            </activation>
            <build>
                <plugins>
                    <plugin>
                        <artifactId>maven-dependency-plugin</artifactId>
                        <executions>
                            <execution>
                                <id>unpack-shared-resources</id>
                                <goals>
                                    <goal>unpack-dependencies</goal>
                                </goals>
                                <phase>generate-resources</phase>
                                <configuration>
                                    <outputDirectory>${project.build.directory}/generated-resources</outputDirectory>
                                    <includeArtifactIds>nifi-resources</includeArtifactIds>
                                    <includeGroupIds>org.apache.nifi</includeGroupIds>
                                    <excludeTransitive>false</excludeTransitive>
                                </configuration>
                            </execution>
                            <execution>
                                <id>unpack-docs</id>
                                <goals>
                                    <goal>unpack-dependencies</goal>
                                </goals>
                                <phase>generate-resources</phase>
                                <configuration>
                                    <outputDirectory>${project.build.directory}/generated-docs</outputDirectory>
                                    <includeArtifactIds>nifi-docs</includeArtifactIds>
                                    <includeGroupIds>org.apache.nifi</includeGroupIds>
                                    <excludeTransitive>false</excludeTransitive>
                                </configuration>
                            </execution>
                        </executions>
                    </plugin>
                    <plugin>
                        <groupId>org.codehaus.mojo</groupId>
                        <artifactId>rpm-maven-plugin</artifactId>
                        <configuration>
                            <summary>Apache NiFi</summary>
                            <description>Apache Nifi is dataflow system based on the Flow-Based Programming concepts.</description>
                            <license>Apache License, Version 2.0 and others (see included LICENSE file)</license>
                            <url>http://nifi.apache.org</url>
                            <group>Utilities</group>
                            <prefix>/opt/nifi</prefix>
                            <defineStatements>
                                <defineStatement>_use_internal_dependency_generator 0</defineStatement>
                            </defineStatements>
                            <defaultDirmode>750</defaultDirmode>
                            <defaultFilemode>640</defaultFilemode>
                            <defaultUsername>root</defaultUsername>
                            <defaultGroupname>root</defaultGroupname>
                        </configuration>
                        <executions>
                            <execution>
                                <id>build-bin-rpm</id>
                                <goals>
                                    <goal>attached-rpm</goal>
                                </goals>
                                <configuration>
                                    <classifier>bin</classifier>
                                    <provides>
                                        <provide>nifi</provide>
                                    </provides>
                                    <mappings>
                                        <mapping>
                                            <directory>/opt/nifi/nifi-${project.version}</directory>
                                        </mapping>
                                        <mapping>
                                            <directory>/opt/nifi/nifi-${project.version}</directory>
                                            <sources>
                                                <source>
                                                    <location>./LICENSE</location>
                                                </source>
                                                <source>
                                                    <location>./NOTICE</location>
                                                </source>
                                                <source>
                                                    <location>./README.md</location>
                                                    <destination>README</destination>
                                                </source>
                                            </sources>
                                        </mapping>
                                        <mapping>
                                            <directory>/opt/nifi/nifi-${project.version}/bin</directory>
                                            <filemode>750</filemode>
                                            <sources>
                                                <source>
                                                    <location>${project.build.directory}/generated-resources/bin/nifi.sh</location>
                                                    <destination>nifi.sh</destination>
                                                    <filter>true</filter>
                                                </source>
                                            </sources>
                                        </mapping>
                                        <mapping>
                                            <directory>/opt/nifi/nifi-${project.version}/conf</directory>
                                            <configuration>true</configuration>
                                            <sources>
                                                <source>
                                                    <location>${project.build.directory}/generated-resources/conf</location>
                                                    <filter>true</filter>
                                                </source>
                                            </sources>
                                        </mapping>
                                        <mapping>
                                            <directory>/opt/nifi/nifi-${project.version}/lib</directory>
                                            <dependency>
                                                <excludes>
                                                    <exclude>org.apache.nifi:nifi-bootstrap</exclude>
                                                    <exclude>org.apache.nifi:nifi-resources</exclude>
                                                    <exclude>org.apache.nifi:nifi-docs</exclude>
                                                </excludes>
                                            </dependency>
                                        </mapping>
                                        <mapping>
                                            <directory>/opt/nifi/nifi-${project.version}/lib/bootstrap</directory>
                                            <dependency>
                                                <includes>
                                                    <include>org.apache.nifi:nifi-bootstrap</include>
                                                </includes>
                                            </dependency>
                                        </mapping>
                                        <mapping>
                                            <directory>/opt/nifi/nifi-${project.version}/docs</directory>
                                            <sources>
                                                <source>
                                                    <location>${project.build.directory}/generated-docs</location>
                                                </source>
                                            </sources>
                                        </mapping>
                                    </mappings>
                                </configuration>
                            </execution>
                        </executions>
                    </plugin>
                </plugins>
            </build>
        </profile>
    </profiles>
</project><|MERGE_RESOLUTION|>--- conflicted
+++ resolved
@@ -14,11 +14,7 @@
     <parent>
         <groupId>org.apache.nifi</groupId>
         <artifactId>nifi</artifactId>
-<<<<<<< HEAD
-        <version>0.2.1-incubating-SNAPSHOT</version>
-=======
         <version>0.2.2-SNAPSHOT</version>
->>>>>>> 3a75b3e8
     </parent>
     <artifactId>nifi-assembly</artifactId>
     <packaging>pom</packaging>
@@ -174,11 +170,7 @@
         <dependency>
             <groupId>org.apache.nifi</groupId>
             <artifactId>nifi-dbcp-service-nar</artifactId>
-<<<<<<< HEAD
-	        <version>0.2.1-incubating-SNAPSHOT</version>
-=======
 	        <version>0.2.2-SNAPSHOT</version>
->>>>>>> 3a75b3e8
             <type>nar</type>
         </dependency>
         <dependency>
@@ -194,41 +186,25 @@
         <dependency>
             <groupId>org.apache.nifi</groupId>
             <artifactId>nifi-social-media-nar</artifactId>
-<<<<<<< HEAD
-            <version>0.2.1-incubating-SNAPSHOT</version>
-=======
             <version>0.2.2-SNAPSHOT</version>
->>>>>>> 3a75b3e8
             <type>nar</type>
         </dependency>
         <dependency>
             <groupId>org.apache.nifi</groupId>
             <artifactId>nifi-hl7-nar</artifactId>
-<<<<<<< HEAD
-            <version>0.2.1-incubating-SNAPSHOT</version>
-=======
             <version>0.2.2-SNAPSHOT</version>
->>>>>>> 3a75b3e8
             <type>nar</type>
         </dependency>
         <dependency>
             <groupId>org.apache.nifi</groupId>
             <artifactId>nifi-language-translation-nar</artifactId>
-<<<<<<< HEAD
-            <version>0.2.1-incubating-SNAPSHOT</version>
-=======
             <version>0.2.2-SNAPSHOT</version>
->>>>>>> 3a75b3e8
             <type>nar</type>
         </dependency>
         <dependency>
             <groupId>org.apache.nifi</groupId>
             <artifactId>nifi-geo-nar</artifactId>
-<<<<<<< HEAD
-            <version>0.2.1-incubating-SNAPSHOT</version>
-=======
             <version>0.2.2-SNAPSHOT</version>
->>>>>>> 3a75b3e8
             <type>nar</type>
         </dependency>
     </dependencies>
