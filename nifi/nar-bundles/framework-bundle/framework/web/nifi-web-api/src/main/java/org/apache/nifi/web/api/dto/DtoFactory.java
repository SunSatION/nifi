--- conflicted
+++ resolved
@@ -1136,10 +1136,6 @@
      * @param type
      * @param baseTypes 
      */
-<<<<<<< HEAD
-<<<<<<< HEAD:nifi/nar-bundles/framework-bundle/framework/web/nifi-web-api/src/main/java/org/apache/nifi/web/api/dto/DtoFactory.java
-=======
->>>>>>> b29b61a5
     private void identifyBaseTypes(final Class baseType, final Class type, final Set<Class> baseTypes, final  boolean recurse) {
         final Class[] interfaces = type.getInterfaces();
         for (final Class i : interfaces) {
@@ -1152,21 +1148,6 @@
             if (type.getSuperclass() != null) {
                 identifyBaseTypes(baseType, type.getSuperclass(), baseTypes, recurse);
             }
-<<<<<<< HEAD
-=======
-    private void identifyBaseTypes(final Class baseType, final Class type, final Set<String> baseTypes) {
-        final Class[] interfaces = type.getInterfaces();
-        for (final Class i : interfaces) {
-            if (baseType.isAssignableFrom(i) && !baseType.equals(i)) {
-                baseTypes.add(i.getName());
-            }
-        }
-        
-        if (type.getSuperclass() != null) {
-            identifyBaseTypes(baseType, type.getSuperclass(), baseTypes);
->>>>>>> da18ce0... NIFI-250::nar-bundles/framework-bundle/framework/web/nifi-web-api/src/main/java/org/apache/nifi/web/api/dto/DtoFactory.java
-=======
->>>>>>> b29b61a5
         }
     }
     
@@ -1181,10 +1162,6 @@
         final Set<DocumentedTypeDTO> types = new LinkedHashSet<>();
         final Set<Class> sortedClasses = new TreeSet<>(CLASS_NAME_COMPARATOR);
         sortedClasses.addAll(classes);
-<<<<<<< HEAD
-<<<<<<< HEAD:nifi/nar-bundles/framework-bundle/framework/web/nifi-web-api/src/main/java/org/apache/nifi/web/api/dto/DtoFactory.java
-=======
->>>>>>> b29b61a5
         
         // identify all interfaces that extend baseClass for all classes
         final Set<Class> interfaces = new HashSet<>();
@@ -1240,25 +1217,6 @@
             if (add) {
                 types.add(type);
             }
-<<<<<<< HEAD
-=======
-
-        for (final Class<?> cls : sortedClasses) {
-            final DocumentedChildTypeDTO type = new DocumentedChildTypeDTO();
-            type.setType(cls.getName());
-            type.setDescription(getCapabilityDescription(cls));
-            type.setTags(getTags(cls));
-            
-            // identify the base types
-            final Set<String> baseTypes = new LinkedHashSet<>();
-            identifyBaseTypes(baseClass, cls, baseTypes);
-            type.setBaseType(baseTypes);
-            
-            // add this type
-            types.add(type);
->>>>>>> da18ce0... NIFI-250::nar-bundles/framework-bundle/framework/web/nifi-web-api/src/main/java/org/apache/nifi/web/api/dto/DtoFactory.java
-=======
->>>>>>> b29b61a5
         }
 
         return types;
